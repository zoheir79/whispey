--- conflicted
+++ resolved
@@ -1,22 +1,6 @@
 'use client'
-<<<<<<< HEAD
-import React from 'react'
+import React, { useEffect, useMemo, useState } from 'react'
 import { Tooltip } from 'recharts'
-import { EnhancedChartBuilder } from './EnhancedChartBuilder'
-=======
-import React, { useState, useMemo, useEffect } from 'react'
-import { Card, CardContent } from '@/components/ui/card'
-import { Button } from '@/components/ui/button'
-import { Badge } from '@/components/ui/badge'
-import { Calendar } from '@/components/ui/calendar'
-import { Popover, PopoverContent, PopoverTrigger } from '@/components/ui/popover'
-import { useUser } from "@clerk/nextjs"
-import CustomTotalsBuilder from './CustomTotalBuilds'
-import { CustomTotalsService } from '@/services/customTotalService'
-import { CustomTotalConfig, CustomTotalResult } from '../types/customTotals'
-import { useDynamicFields } from '../hooks/useDynamicFields'
->>>>>>> a825eb56
-
 import {
   Phone,
   Clock,
@@ -32,7 +16,6 @@
   Activity,
   Target,
   Users,
-<<<<<<< HEAD
   Percent,
   ArrowUp,
   ArrowDown,
@@ -51,14 +34,6 @@
   Pie,
   Cell
 } from 'recharts'
-=======
-  CalendarDays,
-  Calculator,
-  DollarSign,
-  MoreHorizontal
-} from 'lucide-react'
-import { LineChart, Line, XAxis, YAxis, ResponsiveContainer, BarChart, Bar, Tooltip } from 'recharts'
->>>>>>> a825eb56
 import { useOverviewQuery } from '../hooks/useOverviewQuery'
 import AgentCustomLogsView from './calls/AgentCustomLogsView'
 import { getUserProjectRole } from '@/services/getUserRole'
@@ -68,57 +43,42 @@
   DropdownMenuItem,
   DropdownMenuTrigger,
 } from '@/components/ui/dropdown-menu'
-import { Trash2 } from 'lucide-react'
+import { Loader2, MoreHorizontal, Trash2 } from 'lucide-react'
 import { EnhancedChartBuilder } from './EnhancedChartBuilder'
 
-<<<<<<< HEAD
+
+import { useDynamicFields } from '../hooks/useDynamicFields'
+import { useUser } from "@clerk/nextjs"
+import CustomTotalsBuilder from './CustomTotalBuilds'
+import { CustomTotalsService } from '@/services/customTotalService'
+import { CustomTotalConfig, CustomTotalResult } from '../types/customTotals'
+import { Popover, PopoverContent, PopoverTrigger } from '@/components/ui/popover'
+import { Card, CardContent } from './ui/card'
+import { Button } from './ui/button'
+import { Badge } from './ui/badge'
+
+
+
 interface OverviewProps {
   project: any
   agent: any
   dateRange: {
     from: string
     to: string
-=======
-// ... (utility functions remain the same)
-const subDays = (date: Date, days: number) => {
-  const result = new Date(date)
-  result.setDate(result.getDate() - days)
-  return result
+  }
+  quickFilter?: string
+  isCustomRange?: boolean
 }
 
-const formatDateISO = (date: Date) => {
-  return date.toISOString().split('T')[0]
-}
-
-const formatDateDisplay = (date: Date) => {
-  return date.toLocaleDateString('en-US', { 
-    month: 'short', 
-    day: 'numeric',
-    year: 'numeric'
-  })
-}
-
-interface OverviewProps {
-  project: any
-  agent: any
-}
-
-interface DateRange {
-  from: Date | undefined
-  to?: Date | undefined
-}
-
-// Icon mapping for custom totals
 const ICON_COMPONENTS = {
   phone: Phone,
   clock: Clock,
-  'dollar-sign': DollarSign,
-  'trending-up': TrendingUp,
-  calculator: Calculator,
+  'dollar-sign': CurrencyDollar,
+  'trending-up': TrendUp,
+  calculator: Activity,
   users: Users
 }
 
-// Color mapping for custom totals
 const COLOR_CLASSES = {
   blue: 'bg-blue-100 text-blue-600',
   green: 'bg-green-100 text-green-600',
@@ -126,6 +86,24 @@
   orange: 'bg-orange-100 text-orange-600',
   red: 'bg-red-100 text-red-600',
   emerald: 'bg-emerald-100 text-emerald-600'
+}
+
+const subDays = (date: Date, days: number) => {
+  const result = new Date(date)
+  result.setDate(result.getDate() - days)
+  return result
+}
+
+const formatDateISO = (date: Date) => {
+  return date.toISOString().split('T')[0]
+}
+
+const formatDateDisplay = (date: Date) => {
+  return date.toLocaleDateString('en-US', { 
+    month: 'short', 
+    day: 'numeric',
+    year: 'numeric'
+  })
 }
 
 const AVAILABLE_COLUMNS = [
@@ -141,8 +119,12 @@
   { key: 'transcription_metrics', label: 'Transcription Metrics', type: 'jsonb' as const }
 ]
 
-const Overview: React.FC<OverviewProps> = ({ project, agent }) => {
-  const [quickFilter, setQuickFilter] = useState('7d')
+const Overview: React.FC<OverviewProps> = ({ 
+  project, 
+  agent,
+  dateRange
+}) => {
+
   const [role, setRole] = useState<string | null>(null)
   const [customTotals, setCustomTotals] = useState<CustomTotalConfig[]>([])
   const [customTotalResults, setCustomTotalResults] = useState<CustomTotalResult[]>([])
@@ -152,7 +134,15 @@
   const { user } = useUser()
   const userEmail = user?.emailAddresses?.[0]?.emailAddress
 
-  // FIXED: Extract dynamic fields from actual call data
+
+
+
+  const { data: analytics, loading, error } = useOverviewQuery({
+    agentId: agent.id,
+    dateFrom: dateRange.from,
+    dateTo: dateRange.to
+  })
+
   const { 
     metadataFields, 
     transcriptionFields, 
@@ -160,38 +150,7 @@
     error: fieldsError 
   } = useDynamicFields(agent.id)
 
-  const [dateRange, setDateRange] = useState<DateRange>({
-    from: subDays(new Date(), 7),
-    to: new Date()
-  })
-  const [isCustomRange, setIsCustomRange] = useState(false)
-
-  // Quick filter options
-  const quickFilters = [
-    { id: '1d', label: '1 Day', days: 1 },
-    { id: '7d', label: '7 Days', days: 7 },
-    { id: '30d', label: '30 Days', days: 30 }
-  ]
-
-  // Calculate date range for API
-  const apiDateRange = useMemo(() => {
-    if (isCustomRange && dateRange.from && dateRange.to) {
-      return {
-        from: formatDateISO(dateRange.from),
-        to: formatDateISO(dateRange.to)
-      }
-    }
-    
-    const days = quickFilters.find(f => f.id === quickFilter)?.days || 7
-    const endDate = new Date()
-    const startDate = subDays(endDate, days)
-    return {
-      from: formatDateISO(startDate),
-      to: formatDateISO(endDate)
-    }
-  }, [quickFilter, dateRange, isCustomRange])
-
-  // Load user role and custom totals
+
   useEffect(() => {
     if (userEmail) {
       const getUserRole = async () => {
@@ -213,7 +172,8 @@
     }
   }, [userEmail, project.id])
 
-  // Load custom totals from database
+
+
   const loadCustomTotals = async () => {
     try {
       const configs = await CustomTotalsService.getCustomTotals(project.id, agent.id)
@@ -229,12 +189,11 @@
     }
   }, [role, roleLoading])
 
-  // Calculate custom total values when date range or configs change
   useEffect(() => {
     if (customTotals.length > 0) {
       calculateCustomTotals()
     }
-  }, [customTotals, apiDateRange, role])
+  }, [customTotals, dateRange, role])
 
   const calculateCustomTotals = async () => {
     if (customTotals.length === 0) return
@@ -246,8 +205,8 @@
           CustomTotalsService.calculateCustomTotal(
             config, 
             agent.id, 
-            apiDateRange.from, 
-            apiDateRange.to
+            dateRange.from, 
+            dateRange.to
           )
         )
       )
@@ -260,7 +219,7 @@
     }
   }
 
-  // Handle saving new custom total
+
   const handleSaveCustomTotal = async (config: CustomTotalConfig) => {
 
     try {
@@ -291,109 +250,6 @@
       console.error('Failed to delete custom total:', error)
       alert('Failed to delete custom total')
     }
-  }
-
-  // Handle quick filter selection
-  const handleQuickFilter = (filterId: string) => {
-    setQuickFilter(filterId)
-    setIsCustomRange(false)
-    
-    const days = quickFilters.find(f => f.id === filterId)?.days || 7
-    const endDate = new Date()
-    const startDate = subDays(endDate, days)
-    setDateRange({ from: startDate, to: endDate })
-  }
-
-  // Handle custom date range selection
-  const handleDateRangeSelect = (range: DateRange | undefined) => {
-    if (range?.from && range?.to) {
-      setDateRange(range)
-      setIsCustomRange(true)
-      setQuickFilter('')
-    }
->>>>>>> a825eb56
-  }
-  quickFilter?: string
-  isCustomRange?: boolean
-}
-
-<<<<<<< HEAD
-const Overview: React.FC<OverviewProps> = ({ 
-  project, 
-  agent,
-  dateRange
-}) => {
-=======
->>>>>>> a825eb56
-  const { data: analytics, loading, error } = useOverviewQuery({
-    agentId: agent.id,
-    dateFrom: dateRange.from,
-    dateTo: dateRange.to
-  })
-
-  // Prepare chart data
-  const successFailureData = (analytics?.successfulCalls !== undefined && analytics?.totalCalls !== undefined) ? [
-    { name: 'Success', value: analytics.successfulCalls, color: '#007AFF' },
-    { name: 'Failed', value: analytics.totalCalls - analytics.successfulCalls, color: '#FF3B30' }
-  ] : []
-
-  const successRate = (analytics?.totalCalls && analytics?.successfulCalls !== undefined && analytics.totalCalls > 0) 
-    ? (analytics.successfulCalls / analytics.totalCalls) * 100 
-    : 0
-
-  if (roleLoading) {
-    return (
-<<<<<<< HEAD
-      <div className="h-full bg-gray-25 flex items-center justify-center" style={{ backgroundColor: '#fafafa' }}>
-        <div className="text-center space-y-6">
-          <div className="relative">
-            <div className="w-16 h-16 bg-white rounded-2xl border border-gray-200 flex items-center justify-center mx-auto shadow-sm">
-              <CircleNotch weight="light" className="w-7 h-7 animate-spin text-gray-400" />
-            </div>
-          </div>
-          <div className="space-y-2">
-            <h3 className="text-lg font-medium text-gray-900">Loading Analytics</h3>
-            <p className="text-sm text-gray-500">Fetching your dashboard data</p>
-          </div>
-        </div>
-      </div>
-=======
-      <div className="flex items-center justify-center min-h-[60vh] w-full">
-        <div className="text-center space-y-4">
-          <Loader2 className="w-8 h-8 animate-spin text-blue-500 mx-auto" />
-          <p className="text-gray-600">Loading user permissions...</p>
-        </div>
-      </div>
-    )
-  }
-
-
-  if (loading) {
-    return (
-      <div className="flex items-center justify-center min-h-[60vh] w-full">
-        <div className="text-center space-y-4">
-          <Loader2 className="w-8 h-8 animate-spin text-blue-500 mx-auto" />
-          <p className="text-gray-600">Loading analytics...</p>
-        </div>
-      </div>
->>>>>>> a825eb56
-    )
-  }
-
-  if (error) {
-    return (
-      <div className="h-full bg-gray-25 flex items-center justify-center p-6" style={{ backgroundColor: '#fafafa' }}>
-        <div className="text-center space-y-6 max-w-sm">
-          <div className="w-16 h-16 bg-white rounded-2xl border border-red-200 flex items-center justify-center mx-auto shadow-sm">
-            <Warning weight="light" className="w-7 h-7 text-red-400" />
-          </div>
-          <div className="space-y-2">
-            <h3 className="text-lg font-medium text-gray-900">Unable to Load Analytics</h3>
-            <p className="text-sm text-gray-500 leading-relaxed">{error}</p>
-          </div>
-        </div>
-      </div>
-    )
   }
 
   const formatCustomTotalValue = (result: CustomTotalResult, config: CustomTotalConfig) => {
@@ -418,9 +274,52 @@
     }
   }
 
+  // Prepare chart data
+  const successFailureData = (analytics?.successfulCalls !== undefined && analytics?.totalCalls !== undefined) ? [
+    { name: 'Success', value: analytics.successfulCalls, color: '#007AFF' },
+    { name: 'Failed', value: analytics.totalCalls - analytics.successfulCalls, color: '#FF3B30' }
+  ] : []
+
+  const successRate = (analytics?.totalCalls && analytics?.successfulCalls !== undefined && analytics.totalCalls > 0) 
+    ? (analytics.successfulCalls / analytics.totalCalls) * 100 
+    : 0
+
+
+  if (loading || roleLoading) {
+    return (
+      <div className="h-full bg-gray-25 flex items-center justify-center" style={{ backgroundColor: '#fafafa' }}>
+        <div className="text-center space-y-6">
+          <div className="relative">
+            <div className="w-16 h-16 bg-white rounded-2xl border border-gray-200 flex items-center justify-center mx-auto shadow-sm">
+              <CircleNotch weight="light" className="w-7 h-7 animate-spin text-gray-400" />
+            </div>
+          </div>
+          <div className="space-y-2">
+            <h3 className="text-lg font-medium text-gray-900">Loading Analytics</h3>
+            <p className="text-sm text-gray-500">Fetching your dashboard data</p>
+          </div>
+        </div>
+      </div>
+    )
+  }
+
+  if (error) {
+    return (
+      <div className="h-full bg-gray-25 flex items-center justify-center p-6" style={{ backgroundColor: '#fafafa' }}>
+        <div className="text-center space-y-6 max-w-sm">
+          <div className="w-16 h-16 bg-white rounded-2xl border border-red-200 flex items-center justify-center mx-auto shadow-sm">
+            <Warning weight="light" className="w-7 h-7 text-red-400" />
+          </div>
+          <div className="space-y-2">
+            <h3 className="text-lg font-medium text-gray-900">Unable to Load Analytics</h3>
+            <p className="text-sm text-gray-500 leading-relaxed">{error}</p>
+          </div>
+        </div>
+      </div>
+    )
+  }
 
   return (
-<<<<<<< HEAD
     <div className="h-full" style={{ backgroundColor: '#fafafa' }}>
       <div className="p-8 space-y-8">
         {analytics ? (
@@ -442,122 +341,10 @@
                       <p className="text-2xl font-light text-gray-900 tracking-tight">{analytics?.totalCalls?.toLocaleString() || '0'}</p>
                       <p className="text-xs text-gray-400 font-medium">All time</p>
                     </div>
-=======
-    <div className="p-6 flex-1 overflow-scroll mx-auto space-y-8">
-      {/* Date Filters and Custom Total Builder */}
-      <div className="flex flex-col sm:flex-row items-center justify-between gap-4">
-        <div className="flex flex-col sm:flex-row items-left gap-4">
-          {/* Quick Filters */}
-          <div className="flex space-x-1 bg-gray-100 rounded-lg p-1">
-            {quickFilters.map((filter) => (
-              <Button
-                key={filter.id}
-                variant={quickFilter === filter.id && !isCustomRange ? "default" : "ghost"}
-                size="sm"
-                onClick={() => handleQuickFilter(filter.id)}
-                className="px-4 py-2"
-              >
-                {filter.label}
-              </Button>
-            ))}
-          </div>
-
-          {/* Date Range Picker */}
-          <Popover>
-            <PopoverTrigger asChild>
-              <Button
-                variant={isCustomRange ? "default" : "outline"}
-                className="w-[300px] justify-start text-left font-normal"
-              >
-                <CalendarDays className="mr-2 h-4 w-4" />
-                {dateRange?.from ? (
-                  dateRange.to ? (
-                    <>
-                      {formatDateDisplay(dateRange.from)} - {formatDateDisplay(dateRange.to)}
-                    </>
-                  ) : (
-                    formatDateDisplay(dateRange.from)
-                  )
-                ) : (
-                  <span>Pick a date range</span>
-                )}
-              </Button>
-            </PopoverTrigger>
-            <PopoverContent className="w-auto p-0" align="start">
-              <Calendar
-                initialFocus
-                mode="range"
-                defaultMonth={dateRange?.from}
-                selected={dateRange}
-                onSelect={handleDateRangeSelect}
-                numberOfMonths={2}
-              />
-            </PopoverContent>
-          </Popover>
-        </div>
-
-        {/* FIXED: Custom Total Builder with dynamic fields */}
-        {userEmail && !fieldsLoading && (
-          <CustomTotalsBuilder
-            agentId={agent.id}
-            projectId={project.id}
-            userEmail={userEmail}
-            availableColumns={AVAILABLE_COLUMNS}
-            dynamicMetadataFields={metadataFields}
-            dynamicTranscriptionFields={transcriptionFields}
-            onSave={handleSaveCustomTotal}
-          />
-        )}
-
-        {/* Show loading or error for dynamic fields */}
-        {fieldsLoading && (
-          <div className="flex items-center gap-2 text-sm text-muted-foreground">
-            <Loader2 className="h-4 w-4 animate-spin" />
-            Loading fields...
-          </div>
-        )}
-
-        {fieldsError && (
-          <div className="flex items-center gap-2 text-sm text-red-500">
-            <AlertCircle className="h-4 w-4" />
-            {fieldsError}
-          </div>
-        )}
-      </div>
-
-      {/* Debug info for dynamic fields (remove in production) */}
-      {process.env.NODE_ENV === 'development' && (
-        <Card className="border-yellow-200 bg-yellow-50">
-          <CardContent className="p-4">
-            <div className="text-sm">
-              <strong>Debug - Dynamic Fields:</strong>
-              <div>Metadata: {metadataFields.join(', ') || 'None'}</div>
-              <div>Transcription: {transcriptionFields.join(', ') || 'None'}</div>
-            </div>
-          </CardContent>
-        </Card>
-      )}
-
-      {analytics ? (
-        <>
-          {/* Key Metrics Cards - Default + Custom */}
-          <div className="grid grid-cols-1 md:grid-cols-2 lg:grid-cols-4 gap-6">
-            {/* Default Metrics */}
-            <Card className="border-0 bg-gray-50/50">
-              <CardContent className="p-6">
-                <div className="flex items-center gap-4">
-                  <div className="w-12 h-12 bg-blue-100 rounded-xl flex items-center justify-center">
-                    <Phone className="w-6 h-6 text-blue-600" />
-                  </div>
-                  <div>
-                    <p className="text-2xl font-semibold text-gray-900">{analytics.totalCalls}</p>
-                    <p className="text-sm text-gray-600">Total Calls</p>
->>>>>>> a825eb56
-                  </div>
-                </div>
-              </div>
-
-<<<<<<< HEAD
+                  </div>
+                </div>
+              </div>
+
               {/* Total Minutes */}
               <div className="group">
                 <div className="bg-white border border-gray-300 rounded-xl shadow-sm hover:shadow-md hover:border-gray-400 transition-all duration-300">
@@ -577,24 +364,14 @@
                       <p className="text-2xl font-light text-gray-900 tracking-tight">{analytics?.totalMinutes?.toLocaleString() || '0'}</p>
                       <p className="text-xs text-gray-400 font-medium">Duration</p>
                     </div>
-=======
-            <Card className="border-0 bg-gray-50/50">
-              <CardContent className="p-6">
-                <div className="flex items-center gap-4">
-                  <div className="w-12 h-12 bg-emerald-100 rounded-xl flex items-center justify-center">
-                    <CheckCircle className="w-6 h-6 text-emerald-600" />
-                  </div>
-                  <div>
-                    <p className="text-2xl font-semibold text-gray-900">{analytics.successfulCalls}</p>
-                    <p className="text-sm text-gray-600">Answered</p>
->>>>>>> a825eb56
-                  </div>
-                </div>
-              </div>
-
-<<<<<<< HEAD
+                  </div>
+                </div>
+              </div>
+
               {/* Total Cost */}
-              <div className="group">
+              
+            {role !== 'user' &&
+                <div className="group">
                 <div className="bg-white border border-gray-300 rounded-xl shadow-sm hover:shadow-md hover:border-gray-400 transition-all duration-300">
                   <div className="p-5">
                     <div className="flex items-start justify-between mb-4">
@@ -613,9 +390,10 @@
                   </div>
                 </div>
               </div>
+              }
 
               {/* Average Latency */}
-              <div className="group">
+              {role !== 'user' && <div className="group">
                 <div className="bg-white border border-gray-300 rounded-xl shadow-sm hover:shadow-md hover:border-gray-400 transition-all duration-300">
                   <div className="p-5">
                     <div className="flex items-start justify-between mb-4">
@@ -633,7 +411,7 @@
                     </div>
                   </div>
                 </div>
-              </div>
+              </div>}
 
               {/* Successful Calls */}
               <div className="group">
@@ -657,39 +435,10 @@
                       <p className="text-2xl font-light text-green-600 tracking-tight">{analytics?.successfulCalls?.toLocaleString() || '0'}</p>
                       <p className="text-xs text-gray-400 font-medium">Completed calls</p>
                     </div>
-=======
-            <Card className="border-0 bg-gray-50/50">
-              <CardContent className="p-6">
-                <div className="flex items-center gap-4">
-                  <div className="w-12 h-12 bg-emerald-100 rounded-xl flex items-center justify-center">
-                    <CheckCircle className="w-6 h-6 text-emerald-600" />
-                  </div>
-                  <div>
-                    <p className="text-2xl font-semibold text-gray-900">
-                      {Math.ceil(parseFloat(((analytics.successfulCalls / analytics.totalCalls) * 100).toFixed(2)))
-                      }%
-                    </p>
-                    <p className="text-sm text-gray-600">Pickup Rate</p>  
-                  </div>
-                </div>
-              </CardContent>
-            </Card>
-
-            <Card className="border-0 bg-gray-50/50">
-              <CardContent className="p-6">
-                <div className="flex items-center gap-4">
-                  <div className="w-12 h-12 bg-green-100 rounded-xl flex items-center justify-center">
-                    <Clock className="w-6 h-6 text-green-600" />
-                  </div>
-                  <div>
-                    <p className="text-2xl font-semibold text-gray-900">{analytics.totalMinutes}</p>
-                    <p className="text-sm text-gray-600">Total Minutes</p>
->>>>>>> a825eb56
-                  </div>
-                </div>
-              </div>
-
-<<<<<<< HEAD
+                  </div>
+                </div>
+              </div>
+
               {/* Failed Calls */}
               <div className="group">
                 <div className="bg-white border border-gray-300 rounded-xl shadow-sm hover:shadow-md hover:border-gray-400 transition-all duration-300">
@@ -715,8 +464,102 @@
                   </div>
                 </div>
               </div>
+
+
+            {customTotalResults.map((result) => {
+              const config = customTotals.find(c => c.id === result.configId)
+              if (!config) return null
+
+              const IconComponent = ICON_COMPONENTS[config.icon as keyof typeof ICON_COMPONENTS] || Users
+              const colorClass = COLOR_CLASSES[config.color as keyof typeof COLOR_CLASSES] || COLOR_CLASSES.blue
+
+              return (
+                <div key={config.id} className="group">
+                  <div className="bg-white border border-gray-300 rounded-xl shadow-sm hover:shadow-md hover:border-gray-400 transition-all duration-300">
+                    <div className="p-5">
+                      <div className="flex items-start justify-between mb-4">
+                        <div className={`p-2 ${colorClass.replace('bg-', 'bg-').replace('text-', 'border-')} rounded-lg border`}>
+                          <IconComponent weight="regular" className={`w-5 h-5 ${colorClass.split(' ')[1]}`} />
+                        </div>
+                        
+                        {/* Action Menu */}
+                        <DropdownMenu>
+                          <DropdownMenuTrigger asChild>
+                            <Button 
+                              variant="ghost" 
+                              size="sm" 
+                              className="opacity-0 group-hover:opacity-100 transition-opacity h-6 w-6 p-0 hover:bg-gray-100"
+                            >
+                              <MoreHorizontal className="h-3 w-3 text-gray-400" />
+                            </Button>
+                          </DropdownMenuTrigger>
+                          <DropdownMenuContent align="end">
+                            <DropdownMenuItem onClick={() => handleDeleteCustomTotal(config.id)}>
+                              <Trash2 className="h-4 w-4 mr-2" />
+                              Delete
+                            </DropdownMenuItem>
+                          </DropdownMenuContent>
+                        </DropdownMenu>
+                      </div>
+                      
+                      <div className="space-y-1">
+                        <h3 className="text-xs font-bold text-gray-500 uppercase tracking-wider truncate" title={config.name}>
+                          {config.name}
+                        </h3>
+                        <p className="text-2xl font-light text-gray-900 tracking-tight">
+                          {loadingCustomTotals ? (
+                            <Loader2 className="w-5 h-5 animate-spin" />
+                          ) : (
+                            formatCustomTotalValue(result, config)
+                          )}
+                        </p>
+                        <p className="text-xs text-gray-400 font-medium">
+                          {config.filters.length > 0 
+                            ? `${config.filters.length} filter${config.filters.length > 1 ? 's' : ''} (${config.filterLogic})`
+                            : 'No filters'
+                          }
+                        </p>
+                        {result.error && (
+                          <p className="text-xs text-red-500 mt-1">
+                            {result.error}
+                          </p>
+                        )}
+                      </div>
+                    </div>
+                  </div>
+                </div>
+              )
+            })}
+
+
+            {userEmail && !fieldsLoading && (
+                    <div className="group">
+                      <div className="bg-white border-2 border-dashed border-gray-300 rounded-xl hover:border-gray-400 hover:bg-gray-50/50 transition-all duration-300 cursor-pointer">
+                        <CustomTotalsBuilder
+                          agentId={agent.id}
+                          projectId={project.id}
+                          userEmail={userEmail}
+                          availableColumns={AVAILABLE_COLUMNS}
+                          dynamicMetadataFields={metadataFields}
+                          dynamicTranscriptionFields={transcriptionFields}
+                          onSave={handleSaveCustomTotal}
+                        />
+                      </div>
+                    </div>
+                  )}
             </div>
 
+            {process.env.NODE_ENV === 'development' && (
+              <Card className="border-yellow-200 bg-yellow-50">
+                <CardContent className="p-4">
+                  <div className="text-sm">
+                    <strong>Debug - Dynamic Fields:</strong>
+                    <div>Metadata: {metadataFields.join(', ') || 'None'}</div>
+                    <div>Transcription: {transcriptionFields.join(', ') || 'None'}</div>
+                  </div>
+                </CardContent>
+              </Card>
+            )}
             {/* 2x2 Chart Grid */}
             <div className="grid grid-cols-2 gap-6">
               {/* Daily Calls Chart */}
@@ -736,14 +579,20 @@
                       <div className="text-right">
                         <div className="text-xs font-medium text-gray-500">Peak</div>
                         <div className="text-sm font-semibold text-gray-900">
-                          {analytics?.dailyData ? Math.max(...analytics.dailyData.map(d => d.calls || 0)) : 0}
+                        {analytics?.dailyData && analytics.dailyData.length > 0 
+                        ? Math.max(...analytics.dailyData.map(d => d.calls || 0)) 
+                        : 0
+                      }
                         </div>
                       </div>
                       <div className="w-px h-8 bg-gray-200"></div>
                       <div className="text-right">
                         <div className="text-xs font-medium text-gray-500">Avg</div>
                         <div className="text-sm font-semibold text-gray-900">
-                          {analytics?.dailyData ? Math.round(analytics.dailyData.reduce((sum, d) => sum + (d.calls || 0), 0) / analytics.dailyData.length) : 0}
+                        {analytics?.dailyData && analytics.dailyData.length > 0 
+                            ? Math.round(analytics.dailyData.reduce((sum, d) => sum + (d.calls || 0), 0) / analytics.dailyData.length) 
+                            : 0
+                          }
                         </div>
                       </div>
                     </div>
@@ -816,160 +665,9 @@
                       </LineChart>
                     </ResponsiveContainer>
                   </div>
-=======
-            {/* Role-based Default Metrics */}
-            {role !== "user" && (
-              <>
-                <Card className="border-0 bg-gray-50/50">
-                  <CardContent className="p-6">
-                    <div className="flex items-center gap-4">
-                      <div className="w-12 h-12 bg-green-100 rounded-xl flex items-center justify-center">
-                        <DollarSign className="w-6 h-6 text-green-600" />
-                      </div>
-                      <div>
-                        <p className="text-2xl font-semibold text-gray-900">
-                          ₹{analytics.totalCost?.toFixed(2)}
-                        </p>
-                        <p className="text-sm text-gray-600">Total Cost</p>
-                      </div>
-                    </div>
-                  </CardContent>
-                </Card>
-
-                <Card className="border-0 bg-gray-50/50">
-                  <CardContent className="p-6">
-                    <div className="flex items-center gap-4">
-                      <div className="w-12 h-12 bg-green-100 rounded-xl flex items-center justify-center">
-                        <Clock className="w-6 h-6 text-green-600" />
-                      </div>
-                      <div>
-                        <p className="text-2xl font-semibold text-gray-900">
-                          {analytics.averageLatency.toFixed(2)}s
-                        </p>
-                        <p className="text-sm text-gray-600">Avg Latency</p>
-                      </div>
-                    </div>
-                  </CardContent>
-                </Card>
-              </>
-            )}
-
-            {/* Custom Totals */}
-            {customTotalResults.map((result) => {
-              const config = customTotals.find(c => c.id === result.configId)
-              if (!config) return null
-
-              const IconComponent = ICON_COMPONENTS[config.icon as keyof typeof ICON_COMPONENTS] || Calculator
-              const colorClass = COLOR_CLASSES[config.color as keyof typeof COLOR_CLASSES] || COLOR_CLASSES.blue
-
-              return (
-                <Card key={config.id} className="border-0 bg-gray-50/50 relative group">
-                  <CardContent className="p-6">
-                    <div className="flex items-center justify-between">
-                      <div className="flex items-center gap-4 flex-1">
-                        <div className={`w-12 h-12 ${colorClass} rounded-xl flex items-center justify-center`}>
-                          <IconComponent className="w-6 h-6" />
-                        </div>
-                        <div className="flex-1 min-w-0">
-                          <p className="text-2xl font-semibold text-gray-900 truncate">
-                            {loadingCustomTotals ? (
-                              <Loader2 className="w-6 h-6 animate-spin" />
-                            ) : (
-                              formatCustomTotalValue(result, config)
-                            )}
-                          </p>
-                          <p className="text-sm text-gray-600 truncate" title={config.name}>
-                            {config.name}
-                          </p>
-                          {result.error && (
-                            <p className="text-xs text-red-500">
-                              {result.error}
-                            </p>
-                          )}
-                        </div>
-                      </div>
-                      
-                      {/* Action Menu */}
-                      <DropdownMenu>
-                        <DropdownMenuTrigger asChild>
-                          <Button 
-                            variant="ghost" 
-                            size="sm" 
-                            className="opacity-0 group-hover:opacity-100 transition-opacity h-8 w-8 p-0"
-                          >
-                            <MoreHorizontal className="h-4 w-4" />
-                          </Button>
-                        </DropdownMenuTrigger>
-                        <DropdownMenuContent align="end">
-                          <DropdownMenuItem onClick={() => handleDeleteCustomTotal(config.id)}>
-                            <Trash2 className="h-4 w-4 mr-2" />
-                            Delete
-                          </DropdownMenuItem>
-                        </DropdownMenuContent>
-                      </DropdownMenu>
-                    </div>
-                    
-                    {/* Filter Summary */}
-                    {config.filters.length > 0 && (
-                      <div className="mt-3 pt-3 border-t border-gray-200">
-                        <div className="flex items-center gap-1 flex-wrap">
-                          <Badge variant="outline" className="text-xs">
-                            {config.filters.length} filter{config.filters.length > 1 ? 's' : ''} ({config.filterLogic})
-                          </Badge>
-                        </div>
-                      </div>
-                    )}
-                  </CardContent>
-                </Card>
-              )
-            })}
-          </div>
-
-          {/* Rest of your charts and components remain the same */}
-          {/* Charts */}
-          <div className="grid grid-cols-1 lg:grid-cols-2 gap-8">
-            {/* Daily Calls Chart */}
-            <Card className="border-0 bg-white">
-              <CardContent className="p-6">
-                <h3 className="text-lg font-semibold text-gray-900 mb-6">Daily Calls</h3>
-                <div className="h-64">
-                  <ResponsiveContainer width="100%" height="100%">
-                    <LineChart data={analytics.dailyData}>
-                      <XAxis 
-                        dataKey="date" 
-                        axisLine={false}
-                        tickLine={false}
-                        tick={{ fontSize: 12, fill: '#6b7280' }}
-                      />
-                      <YAxis 
-                        axisLine={false}
-                        tickLine={false}
-                        tick={{ fontSize: 12, fill: '#6b7280' }}
-                      />
-                       <Tooltip 
-                      contentStyle={{
-                        backgroundColor: '#ffffff',
-                        border: '1px solid #e5e7eb',
-                        borderRadius: '8px',
-                        boxShadow: '0 4px 6px -1px rgba(0, 0, 0, 0.1)'
-                      }}
-                      labelStyle={{ color: '#374151' }}
-                    />
-                      <Line 
-                        type="monotone" 
-                        dataKey="calls" 
-                        stroke="#3b82f6" 
-                        strokeWidth={3}
-                        dot={{ fill: '#3b82f6', strokeWidth: 2, r: 4 }}
-                        activeDot={{ r: 6, fill: '#3b82f6' }}
-                      />
-                    </LineChart>
-                  </ResponsiveContainer>
->>>>>>> a825eb56
-                </div>
-              </div>
-
-<<<<<<< HEAD
+                </div>
+              </div>
+
               {/* Professional Success Chart */}
               <div className="bg-white border border-gray-300 rounded-xl shadow-sm hover:shadow-md transition-all duration-300">
                 <div className="border-b border-gray-200 px-7 py-6">
@@ -1063,108 +761,6 @@
                         <p className="text-sm text-gray-500 mt-0.5">Daily conversation duration</p>
                       </div>
                     </div>
-=======
-            {/* Daily Minutes Chart */}
-            <Card className="border-0 bg-white">
-              <CardContent className="p-6">
-                <h3 className="text-lg font-semibold text-gray-900 mb-6">Daily Minutes</h3>
-                <div className="h-64">
-                  <ResponsiveContainer width="100%" height="100%">
-                    <BarChart data={analytics.dailyData}>
-                      <XAxis 
-                        dataKey="date" 
-                        axisLine={false}
-                        tickLine={false}
-                        tick={{ fontSize: 12, fill: '#6b7280' }}
-                      />
-                      <YAxis 
-                        axisLine={false}
-                        tickLine={false}
-                        tick={{ fontSize: 12, fill: '#6b7280' }}
-                      />
-                      <Tooltip 
-                      contentStyle={{
-                        backgroundColor: '#ffffff',
-                        border: '1px solid #e5e7eb',
-                        borderRadius: '8px',
-                        boxShadow: '0 4px 6px -1px rgba(0, 0, 0, 0.1)'
-                      }}
-                      labelStyle={{ color: '#374151' }}
-                    />
-                      <Bar 
-                        dataKey="minutes" 
-                        fill="#10b981"
-                        radius={[4, 4, 0, 0]}
-                      />
-                    </BarChart>
-                  </ResponsiveContainer>
-                </div>
-              </CardContent>
-            </Card>
-
-           {role !== "user" && <Card className="border-0 bg-white">
-              <CardContent className="p-6">
-                <h3 className="text-lg font-semibold text-gray-900 mb-6">Average Latency in Seconds</h3>
-                <div className="h-64">
-                  <ResponsiveContainer width="100%" height="100%">
-                    <LineChart data={analytics.dailyData}>
-                      <XAxis 
-                        dataKey="date" 
-                        axisLine={false}
-                        tickLine={false}
-                        tick={{ fontSize: 12, fill: '#6b7280' }}
-                      />
-                      <YAxis 
-                        axisLine={false}
-                        tickLine={false}
-                        tick={{ fontSize: 12, fill: '#6b7280' }}
-                      />
-                      <Tooltip 
-                      contentStyle={{
-                        backgroundColor: '#ffffff',
-                        border: '1px solid #e5e7eb',
-                        borderRadius: '8px',
-                        boxShadow: '0 4px 6px -1px rgba(0, 0, 0, 0.1)'
-                      }}
-                      labelStyle={{ color: '#374151' }}
-                    />
-                      <Line 
-                        type="monotone" 
-                        dataKey="avg_latency" 
-                        stroke="#3b82f6" 
-                        strokeWidth={3}
-                        dot={{ fill: '#3b82f6', strokeWidth: 2, r: 4 }}
-                        activeDot={{ r: 6, fill: '#3b82f6' }}
-                      />
-                    </LineChart>
-                  </ResponsiveContainer>
-                </div>
-              </CardContent>
-            </Card>}
-          </div>
-
-          <AgentCustomLogsView
-            agentId={agent.id}
-            dateRange={apiDateRange}
-          />
-
-          <EnhancedChartBuilder
-            agentId={agent.id}
-            transcriptionFields={transcriptionFields}
-            metadataFields={metadataFields}
-            dateFrom={apiDateRange.from}
-            dateTo={apiDateRange.to}
-            fieldsLoading={fieldsLoading}
-          />
-          {/* Additional Stats */}
-          <Card className="border-0 bg-white">
-            <CardContent className="p-6">
-              <h3 className="text-lg font-semibold text-gray-900 mb-6">Summary</h3>
-              <div className="grid grid-cols-1 md:grid-cols-3 gap-6">
-                <div className="text-center">
-                  <div className="w-16 h-16 bg-blue-100 rounded-full flex items-center justify-center mx-auto mb-3">
-                    <Users className="w-8 h-8 text-blue-600" />
->>>>>>> a825eb56
                   </div>
                 </div>
                 <div className="p-7">
@@ -1317,13 +913,19 @@
             <div className="space-y-6">
               <AgentCustomLogsView
                 agentId={agent.id}
-                dateRange={dateRange}
+                dateRange={{
+                  from: dateRange.from,
+                  to: dateRange.to
+                }}
               />
 
               <EnhancedChartBuilder 
                 agentId={agent.id}
                 dateFrom={dateRange.from}
                 dateTo={dateRange.to}
+                metadataFields={[]}
+                transcriptionFields={[]}
+                fieldsLoading={false}
               />
             </div>
           </>
