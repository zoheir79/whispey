'use client'

import React, { useState, useEffect } from 'react'
import { useRouter } from 'next/navigation'
import { Card, CardContent } from '@/components/ui/card'
import { Button } from '@/components/ui/button'
import { Badge } from '@/components/ui/badge'
import TokenRegenerationConfirmDialog from '../TokenRegenerationConfirmDialog'
import { DropdownMenu, DropdownMenuContent, DropdownMenuItem, DropdownMenuTrigger, DropdownMenuSeparator } from '@/components/ui/dropdown-menu'
import { ChevronRight, Settings, Loader2, AlertCircle, Search, Plus, FolderOpen, MoreHorizontal, Trash2, Key, Copy, Eye, EyeOff, RefreshCw, Users, Clock, Filter, SortDesc, Grid3X3, List, ExternalLink, Building2, Folder } from 'lucide-react'
import { useSupabaseQuery } from '../../hooks/useSupabase'
import ProjectCreationDialog from './ProjectCreationDialog'
import { Dialog, DialogContent, DialogHeader, DialogTitle, DialogDescription } from '@/components/ui/dialog'
import MemberManagementDialog from '../MemberManagmentDialog'
import Header from '../shared/Header'

interface Project {
  id: string
  name: string
  description: string
  environment: string
  created_at: string
  is_active: boolean
  token_hash?: string
  agent_count?: number // Adding agent count for workspace context
}

interface ProjectSelectionProps {}

const ProjectSelection: React.FC<ProjectSelectionProps> = () => {
  const [selectedProject, setSelectedProject] = useState<string | null>(null)
  const [searchQuery, setSearchQuery] = useState('')
  const [showCreateDialog, setShowCreateDialog] = useState(false)
  const [deletingProject, setDeletingProject] = useState<string | null>(null)
  const [showDeleteConfirm, setShowDeleteConfirm] = useState<Project | null>(null)
  const [showTokenDialog, setShowTokenDialog] = useState<Project | null>(null)
  const [regeneratedToken, setRegeneratedToken] = useState<string | null>(null)
  const [regeneratingToken, setRegeneratingToken] = useState<string | null>(null)
  const [membersDialog, setShowAddMemberDialog] = useState<boolean>(false)
  const [showToken, setShowToken] = useState(false)
  const [tokenCopied, setTokenCopied] = useState(false)
  const [projectSelected, setSelectedProjectForDialog] = useState<any>(null)
  const [showRegenerateConfirm, setShowRegenerateConfirm] = useState<Project | null>(null)
  const [projects, setProjects] = useState<Project[]>([])
  const [loading, setLoading] = useState(true)
  const [error, setError] = useState<string | null>(null)
  const [viewMode, setViewMode] = useState<'grid' | 'list'>('grid')
  const router = useRouter()

  const fetchProjects = async () => {
    setLoading(true)
    setError(null)
    try {
      const res = await fetch('/api/projects')
      if (!res.ok) throw new Error('Failed to fetch projects')
      const data = await res.json()
      setProjects(data)
    } catch (err) {
      setError(err instanceof Error ? err.message : 'Unknown error')
    } finally {
      setLoading(false)
    }
  }

  useEffect(() => {
    fetchProjects()
  }, [])

<<<<<<< HEAD
  const refetch = fetchProjects
=======

  const refetch = fetchProjects;
>>>>>>> a825eb56

  const handleProjectClick = (project: Project) => {
    setSelectedProject(project.id)
    setTimeout(() => {
      router.push(`/${project.id}/agents`)
    }, 150)
  }

  const handleCreateProject = () => {
    setShowCreateDialog(true)
  }

  const handleProjectCreated = (newProject: Project) => {
    refetch()
    setTimeout(() => {
      router.push(`/${newProject.id}/agents`)
    }, 500)
  }

  const handleDeleteProject = async (project: Project) => {
    setDeletingProject(project.id)
    try {
      const response = await fetch(`/api/projects/${project.id}`, {
        method: 'DELETE',
        headers: { 'Content-Type': 'application/json' },
      })
      if (!response.ok) {
        const errorData = await response.json()
        throw new Error(errorData.error || 'Failed to delete workspace')
      }
<<<<<<< HEAD
=======

      const result = await response.json()
      
      // Refresh the projects list
>>>>>>> a825eb56
      refetch()
      setShowDeleteConfirm(null)
    } catch (error: unknown) {
      console.error('Error deleting workspace:', error)
      const errorMessage = error instanceof Error ? error.message : 'Failed to delete workspace'
      alert(`Failed to delete workspace: ${errorMessage}`)
    } finally {
      setDeletingProject(null)
    }
  }

  const handleRegenerateToken = async (project: Project) => {
    setRegeneratingToken(project.id)
    try {
      const response = await fetch(`/api/projects/${project.id}`, {
        method: 'PUT',
        headers: { 'Content-Type': 'application/json' },
        body: JSON.stringify({ action: 'regenerate_token' }),
      })
      if (!response.ok) {
        const errorData = await response.json()
        throw new Error(errorData.error || 'Failed to regenerate token')
      }
      const result = await response.json()
      setRegeneratedToken(result.api_token)
      setShowTokenDialog(project)
<<<<<<< HEAD
      setShowRegenerateConfirm(null)
=======
      setShowRegenerateConfirm(null) // Close confirmation dialog
      
      // Refresh the projects list to get updated token_hash
>>>>>>> a825eb56
      refetch()
    } catch (error: unknown) {
      console.error('Error regenerating token:', error)
      const errorMessage = error instanceof Error ? error.message : 'Failed to regenerate token'
      alert(`Failed to regenerate token: ${errorMessage}`)
    } finally {
      setRegeneratingToken(null)
    }
  }

  const handleCopyToken = async () => {
    if (regeneratedToken) {
      try {
        await navigator.clipboard.writeText(regeneratedToken)
        setTokenCopied(true)
        setTimeout(() => setTokenCopied(false), 2000)
      } catch (err) {
        console.error('Failed to copy token:', err)
      }
    }
  }

  const handleCloseTokenDialog = () => {
    setShowTokenDialog(null)
    setRegeneratedToken(null)
    setShowToken(false)
    setTokenCopied(false)
  }

  const getWorkspaceInitials = (name: string) => {
    return name.split(' ').map(word => word[0]).join('').toUpperCase().slice(0, 2)
  }

  const getEnvironmentColor = (environment: string) => {
    switch (environment.toLowerCase()) {
      case 'production':
      case 'prod':
        return 'bg-red-50 text-red-700 border-red-200'
      case 'staging':
      case 'stage':
        return 'bg-yellow-50 text-yellow-700 border-yellow-200'
      case 'development':
      case 'dev':
        return 'bg-blue-50 text-blue-700 border-blue-200'
      default:
        return 'bg-gray-50 text-gray-700 border-gray-200'
    }
  }

  const formatDate = (dateString: string) => {
    const date = new Date(dateString)
    return date.toLocaleDateString('en-US', { 
      month: 'short', 
      day: 'numeric', 
      year: 'numeric' 
    })
  }

  const filteredProjects = projects?.filter(project =>
    project.name.toLowerCase().includes(searchQuery.toLowerCase()) ||
    (project.description && project.description.toLowerCase().includes(searchQuery.toLowerCase()))
  ) || []

  if (loading) {
    return (
      <div className="min-h-screen bg-project-gradient">
        <div className="absolute inset-0 bg-subtle-pattern opacity-60"></div>
        <div className="relative z-10">
          <Header />
          <div className="flex items-center justify-center py-32">
            <div className="text-center space-y-4">
              <div className="w-8 h-8 border-2 border-blue-600 border-t-transparent rounded-full animate-spin mx-auto"></div>
              <div className="space-y-2">
                <h3 className="text-sm font-medium text-gray-900">Loading workspaces</h3>
                <p className="text-xs text-gray-500">This should only take a moment</p>
              </div>
            </div>
          </div>
        </div>
      </div>
    )
  }

  if (error) {
    return (
      <div className="min-h-screen bg-project-gradient">
        <div className="absolute inset-0 bg-subtle-pattern opacity-60"></div>
        <div className="relative z-10">
          <Header />
          <div className="flex items-center justify-center py-32">
            <div className="text-center space-y-6 max-w-sm">
              <div className="w-12 h-12 bg-red-50 rounded-full flex items-center justify-center mx-auto">
                <AlertCircle className="w-6 h-6 text-red-600" />
              </div>
              <div className="space-y-2">
                <h3 className="text-sm font-medium text-gray-900">Failed to load workspaces</h3>
                <p className="text-xs text-gray-500">{error}</p>
              </div>
              <Button 
                onClick={() => window.location.reload()} 
                size="sm"
                className="bg-blue-600 hover:bg-blue-700 text-white text-xs px-4 py-2"
              >
                Try again
              </Button>
            </div>
          </div>
        </div>
      </div>
    )
  }

  return (
    <div className="min-h-screen bg-project-gradient">
      <div className="absolute inset-0 bg-subtle-pattern opacity-60"></div>
      <div className="relative z-10">
        <Header />
        
        <main className="max-w-[1400px] mx-auto px-6 py-8">
          {/* Updated Header */}
          <div className="mb-8">
            <div className="flex items-center justify-between mb-6">
              <div>
                <div className="flex items-center gap-3 mb-2">
                  <h1 className="text-2xl font-semibold text-gray-900">Workspaces</h1>
                </div>
                <p className="text-sm text-gray-600">
                  Organize your voice agents by department or team. Each workspace provides isolated access control and dedicated analytics.
                </p>
              </div>
              <Button 
                onClick={handleCreateProject}
                className="bg-blue-600 hover:bg-blue-700 text-white font-medium px-4 py-2.5 text-sm"
              >
                <Plus className="w-4 h-4 mr-2" />
                New Workspace
              </Button>
            </div>

            {/* Controls */}
            <div className="flex flex-col sm:flex-row gap-4 items-start sm:items-center justify-between">
              <div className="flex items-center gap-3">
                <div className="relative">
                  <Search className="absolute left-3 top-1/2 h-4 w-4 -translate-y-1/2 text-gray-400" />
                  <input
                    type="search"
                    placeholder="Search workspaces..."
                    value={searchQuery}
                    onChange={(e) => setSearchQuery(e.target.value)}
                    className="w-80 pl-10 pr-4 py-2.5 text-sm border border-gray-200 rounded-lg bg-white placeholder:text-gray-500 focus:border-blue-500 focus:ring-2 focus:ring-blue-500/20 focus:outline-none transition-all"
                  />
                </div>
                <Button variant="outline" size="sm" className="text-gray-600 border-gray-200 hover:bg-gray-50">
                  <Filter className="w-4 h-4 mr-2" />
                  Filter
                </Button>
                <Button variant="outline" size="sm" className="text-gray-600 border-gray-200 hover:bg-gray-50">
                  <SortDesc className="w-4 h-4 mr-2" />
                  Sort
                </Button>
              </div>
              
              <div className="flex items-center gap-3">
                <div className="flex items-center border border-gray-200 rounded-lg p-1 bg-gray-50">
                  <Button
                    variant={viewMode === 'grid' ? 'default' : 'ghost'}
                    size="sm"
                    onClick={() => setViewMode('grid')}
                    className={`w-8 h-8 p-0 ${viewMode === 'grid' ? 'bg-white shadow-sm text-gray-900' : 'text-gray-500 hover:text-gray-700 hover:bg-transparent'}`}
                  >
                    <Grid3X3 className="w-4 h-4" />
                  </Button>
                  <Button
                    variant={viewMode === 'list' ? 'default' : 'ghost'}
                    size="sm"
                    onClick={() => setViewMode('list')}
                    className={`w-8 h-8 p-0 ${viewMode === 'list' ? 'bg-white shadow-sm text-gray-900' : 'text-gray-500 hover:text-gray-700 hover:bg-transparent'}`}
                  >
                    <List className="w-4 h-4" />
                  </Button>
                </div>
              </div>
            </div>
          </div>

          {/* Workspace Grid */}
          <div className={`grid gap-4 ${viewMode === 'grid' ? 'grid-cols-1 lg:grid-cols-2 xl:grid-cols-3' : 'grid-cols-1'}`}>
            {filteredProjects.map((project) => (
              <Card
                key={project.id}
                className={`group bg-white/80 backdrop-blur-sm border border-gray-200/60 hover:border-gray-300 hover:shadow-lg hover:bg-white transition-all duration-200 cursor-pointer ${
                  selectedProject === project.id ? 'opacity-50 scale-[0.98]' : ''
                }`}
                onClick={() => handleProjectClick(project)}
              >
                <CardContent className="p-6">
                  {/* Header */}
                  <div className="flex items-start justify-between mb-4">
                    <div className="flex items-center gap-3 min-w-0 flex-1">
                      <div className="w-10 h-10 bg-gradient-to-br from-indigo-500 to-blue-600 rounded-lg flex items-center justify-center text-white font-semibold text-sm flex-shrink-0 relative">
                        {getWorkspaceInitials(project.name)}
                        <div className="absolute -bottom-1 -right-1 w-4 h-4 bg-white rounded-full flex items-center justify-center shadow-sm">
                          <FolderOpen className="w-2 h-2 text-indigo-600" />
                        </div>
                      </div>
                      <div className="min-w-0 flex-1">
                        <div className="flex items-center gap-2 mb-2">
                          <h3 className="font-semibold text-gray-900 text-base truncate">{project.name}</h3>
                          <div className={`w-2 h-2 rounded-full flex-shrink-0 ${project.is_active ? 'bg-emerald-500' : 'bg-gray-300'}`}></div>
                        </div>
                        <div className="flex items-center gap-2">
                          <Badge 
                            variant="outline" 
                            className={`text-xs font-medium border ${getEnvironmentColor(project.environment)}`}
                          >
                            {project.environment}
                          </Badge>
                          {project.token_hash && (
                            <Badge variant="outline" className="text-xs font-medium bg-green-50 text-green-700 border-green-200">
                              <Key className="h-3 w-3 mr-1" />
                              API
                            </Badge>
                          )}
                          {project.agent_count !== undefined && (
                            <Badge variant="outline" className="text-xs font-medium bg-blue-50 text-blue-700 border-blue-200">
                              {project.agent_count} {project.agent_count === 1 ? 'agent' : 'agents'}
                            </Badge>
                          )}
                        </div>
                      </div>
                    </div>
                    
                    <DropdownMenu>
                      <DropdownMenuTrigger asChild>
                        <Button
                          variant="ghost"
                          size="sm"
                          className="opacity-0 group-hover:opacity-100 transition-opacity h-8 w-8 p-0 text-gray-400 hover:text-gray-600 hover:bg-gray-100"
                          onClick={(e) => e.stopPropagation()}
                        >
                          <MoreHorizontal className="h-4 w-4" />
                        </Button>
                      </DropdownMenuTrigger>
                      <DropdownMenuContent align="end" className="w-48">
                        <DropdownMenuItem onClick={(e) => {
                          e.stopPropagation()
                          setSelectedProjectForDialog(project)
                          setShowAddMemberDialog(true)
                        }}>
                          <Users className="h-4 w-4 mr-2" />
                          Manage access
                        </DropdownMenuItem>
                        <DropdownMenuItem onClick={(e) => {
                          e.stopPropagation()
                        }}>
                          <Settings className="h-4 w-4 mr-2" />
                          Settings
                        </DropdownMenuItem>
                        <DropdownMenuSeparator />
                        <DropdownMenuItem onClick={(e) => {
                          e.stopPropagation()
                          setShowRegenerateConfirm(project)
                        }} disabled={regeneratingToken === project.id}>
                          {regeneratingToken === project.id ? (
                            <Loader2 className="h-4 w-4 mr-2 animate-spin" />
                          ) : (
                            <RefreshCw className="h-4 w-4 mr-2" />
                          )}
                          Regenerate token
                        </DropdownMenuItem>
                        <DropdownMenuSeparator />
                        <DropdownMenuItem onClick={(e) => {
                          e.stopPropagation()
                          setShowDeleteConfirm(project)
                        }} className="text-red-600 focus:text-red-600">
                          <Trash2 className="h-4 w-4 mr-2" />
                          Delete workspace
                        </DropdownMenuItem>
                      </DropdownMenuContent>
                    </DropdownMenu>
                  </div>

                  {/* Description */}
                  {project.description && (
                    <p className="text-sm text-gray-600 mb-6 line-clamp-2 leading-relaxed">
                      {project.description}
                    </p>
                  )}

                  {/* Footer */}
                  <div className="flex items-center justify-between pt-4 border-t border-gray-100">
                    <div className="flex items-center gap-1.5 text-xs text-gray-500">
                      <Clock className="w-3 h-3" />
                      <span>Created {formatDate(project.created_at)}</span>
                    </div>
                    <div className="flex items-center gap-1 text-xs text-gray-400 group-hover:text-blue-600 transition-colors">
                      <span>Open workspace</span>
                      <ChevronRight className="w-3 h-3" />
                    </div>
                  </div>
                </CardContent>
              </Card>
            ))}
          </div>

          {/* Empty State for Search */}
          {filteredProjects.length === 0 && searchQuery && (
            <div className="text-center py-20">
              <div className="w-16 h-16 bg-gray-100 rounded-2xl flex items-center justify-center mx-auto mb-6">
                <Search className="h-8 w-8 text-gray-400" />
              </div>
              <h3 className="text-lg font-semibold text-gray-900 mb-2">No workspaces found</h3>
              <p className="text-sm text-gray-600 mb-8 max-w-md mx-auto leading-relaxed">
                We couldn't find any workspaces matching "<span className="font-medium text-gray-900">{searchQuery}</span>". 
                Try adjusting your search terms.
              </p>
              <Button 
                variant="outline" 
                onClick={() => setSearchQuery('')}
                className="text-gray-600 border-gray-300"
              >
                Clear search
              </Button>
            </div>
          )}

          {/* Empty State for No Workspaces */}
          {projects.length === 0 && !loading && !error && (
            <div className="text-center py-20">
              <div className="w-16 h-16 bg-blue-50 rounded-2xl flex items-center justify-center mx-auto mb-6">
                <Building2 className="h-8 w-8 text-blue-600" />
              </div>
              <h3 className="text-lg font-semibold text-gray-900 mb-2">Create your first workspace</h3>
              <p className="text-sm text-gray-600 mb-8 max-w-lg mx-auto leading-relaxed">
                Organize your voice agents by department or team. Each workspace provides isolated access control, 
                dedicated analytics, and team-specific agent management.
              </p>
              <div className="space-y-4">
                <Button 
                  onClick={handleCreateProject}
                  className="bg-blue-600 hover:bg-blue-700 text-white"
                >
                  <Plus className="h-4 w-4 mr-2" />
                  Create workspace
                </Button>
                <div className="text-xs text-gray-500 max-w-sm mx-auto">
                  <p><strong>Example:</strong> Create "Sales Department" to organize all sales-related voice agents and provide access to your sales team.</p>
                </div>
              </div>
            </div>
          )}
        </main>

        {/* Dialogs - Updated terminology */}
        <ProjectCreationDialog
          isOpen={showCreateDialog}
          onClose={() => setShowCreateDialog(false)}
          onProjectCreated={handleProjectCreated}
        />

        <Dialog open={showTokenDialog !== null} onOpenChange={handleCloseTokenDialog}>
          <DialogContent className="sm:max-w-[500px]">
            <DialogHeader>
              <DialogTitle className="text-lg font-semibold">API token generated</DialogTitle>
              <DialogDescription className="text-sm text-gray-600">
                A new API token has been generated for the "{showTokenDialog?.name}" workspace. Save this token securely as it won't be shown again.
              </DialogDescription>
            </DialogHeader>
            <div className="space-y-4">
              <div>
                <label className="block text-sm font-medium text-gray-900 mb-2">API Token</label>
                <div className="relative">
                  <input
                    type={showToken ? 'text' : 'password'}
                    value={regeneratedToken || ''}
                    readOnly
                    className="w-full h-10 px-3 pr-20 text-sm border border-gray-200 rounded-lg bg-gray-50 font-mono focus:outline-none"
                  />
                  <div className="absolute right-2 top-1/2 -translate-y-1/2 flex gap-1">
                    <Button
                      type="button"
                      size="sm"
                      variant="ghost"
                      onClick={() => setShowToken(!showToken)}
                      className="h-6 w-6 p-0 text-gray-500 hover:text-gray-700"
                    >
                      {showToken ? <EyeOff className="w-3 h-3" /> : <Eye className="w-3 h-3" />}
                    </Button>
                    <Button
                      type="button"
                      size="sm"
                      variant="ghost"
                      onClick={handleCopyToken}
                      className="h-6 w-6 p-0 text-gray-500 hover:text-gray-700"
                    >
                      <Copy className="w-3 h-3" />
                    </Button>
                  </div>
                </div>
                {tokenCopied && (
                  <p className="text-xs text-emerald-600 mt-2">Token copied to clipboard</p>
                )}
              </div>
              <div className="p-3 bg-amber-50 border border-amber-200 rounded-lg">
                <p className="text-xs text-amber-800">
                  <strong>Important:</strong> Store this token securely. The previous token has been invalidated and will no longer work.
                </p>
              </div>
              <div className="flex justify-end pt-4">
                <Button onClick={handleCloseTokenDialog} className="bg-blue-600 hover:bg-blue-700 text-white">
                  Done
                </Button>
              </div>
            </div>
          </DialogContent>
        </Dialog>

        <Dialog open={showDeleteConfirm !== null} onOpenChange={() => setShowDeleteConfirm(null)}>
          <DialogContent className="sm:max-w-[400px]">
            <DialogHeader>
              <DialogTitle className="text-lg font-semibold">Delete workspace</DialogTitle>
              <DialogDescription className="text-sm text-gray-600">
                Are you sure you want to delete the "{showDeleteConfirm?.name}" workspace? This action cannot be undone and will permanently delete all agents, call logs, and analytics data in this workspace.
              </DialogDescription>
            </DialogHeader>
            <div className="flex gap-3 pt-6">
              <Button variant="outline" onClick={() => setShowDeleteConfirm(null)} className="flex-1">
                Cancel
              </Button>
              <Button
                variant="destructive"
                onClick={() => showDeleteConfirm && handleDeleteProject(showDeleteConfirm)}
                disabled={deletingProject !== null}
                className="flex-1"
              >
                {deletingProject ? <Loader2 className="w-4 h-4 animate-spin mr-2" /> : null}
                Delete workspace
              </Button>
            </div>
          </DialogContent>
        </Dialog>

        <TokenRegenerationConfirmDialog
          isOpen={showRegenerateConfirm !== null}
          project={showRegenerateConfirm}
          isRegenerating={regeneratingToken === showRegenerateConfirm?.id}
          onConfirm={() => showRegenerateConfirm && handleRegenerateToken(showRegenerateConfirm)}
          onCancel={() => setShowRegenerateConfirm(null)}
        />

        <MemberManagementDialog
          isOpen={membersDialog}
          onClose={setShowAddMemberDialog}
          project={projectSelected}
        />
      </div>
    </div>
  )
}

export default ProjectSelection<|MERGE_RESOLUTION|>--- conflicted
+++ resolved
@@ -8,7 +8,6 @@
 import TokenRegenerationConfirmDialog from '../TokenRegenerationConfirmDialog'
 import { DropdownMenu, DropdownMenuContent, DropdownMenuItem, DropdownMenuTrigger, DropdownMenuSeparator } from '@/components/ui/dropdown-menu'
 import { ChevronRight, Settings, Loader2, AlertCircle, Search, Plus, FolderOpen, MoreHorizontal, Trash2, Key, Copy, Eye, EyeOff, RefreshCw, Users, Clock, Filter, SortDesc, Grid3X3, List, ExternalLink, Building2, Folder } from 'lucide-react'
-import { useSupabaseQuery } from '../../hooks/useSupabase'
 import ProjectCreationDialog from './ProjectCreationDialog'
 import { Dialog, DialogContent, DialogHeader, DialogTitle, DialogDescription } from '@/components/ui/dialog'
 import MemberManagementDialog from '../MemberManagmentDialog'
@@ -66,12 +65,8 @@
     fetchProjects()
   }, [])
 
-<<<<<<< HEAD
-  const refetch = fetchProjects
-=======
 
   const refetch = fetchProjects;
->>>>>>> a825eb56
 
   const handleProjectClick = (project: Project) => {
     setSelectedProject(project.id)
@@ -102,13 +97,10 @@
         const errorData = await response.json()
         throw new Error(errorData.error || 'Failed to delete workspace')
       }
-<<<<<<< HEAD
-=======
 
       const result = await response.json()
       
       // Refresh the projects list
->>>>>>> a825eb56
       refetch()
       setShowDeleteConfirm(null)
     } catch (error: unknown) {
@@ -135,13 +127,9 @@
       const result = await response.json()
       setRegeneratedToken(result.api_token)
       setShowTokenDialog(project)
-<<<<<<< HEAD
-      setShowRegenerateConfirm(null)
-=======
       setShowRegenerateConfirm(null) // Close confirmation dialog
       
       // Refresh the projects list to get updated token_hash
->>>>>>> a825eb56
       refetch()
     } catch (error: unknown) {
       console.error('Error regenerating token:', error)
