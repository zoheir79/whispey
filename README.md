--- conflicted
+++ resolved
@@ -232,11 +232,8 @@
 
 ## 🙏 Acknowledgments
 
-<<<<<<< HEAD
-- Built with ❤️ by the [Whispey](https://whispey.ai) team
-=======
+
 - Built with ❤️ by the [PYPE](https://pypeai.com/home) team
->>>>>>> 59c4037f
 - Inspired by the observability tools from Datadog, New Relic, and Honeycomb
 - Special thanks to the LiveKit community for their amazing real-time infrastructure
 
